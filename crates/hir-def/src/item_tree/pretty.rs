--- conflicted
+++ resolved
@@ -1,13 +1,10 @@
 //! `ItemTree` debug printer.
 
-use std::fmt::Write;
+use std::fmt::{self, Write};
 
 use span::ErasedFileAstId;
 
 use crate::{
-<<<<<<< HEAD
-    generics::{WherePredicate, WherePredicateTypeTarget},
-=======
     generics::{TypeOrConstParamData, WherePredicate, WherePredicateTypeTarget},
     item_tree::{
         AttrOwner, Const, DefDatabase, Enum, ExternBlock, ExternCrate, Field, FieldAstId, Fields,
@@ -16,8 +13,8 @@
         RawVisibilityId, Static, Struct, Trait, TraitAlias, TypeAlias, TypeBound, TypeRef, Union,
         Use, UseTree, UseTreeKind, Variant,
     },
->>>>>>> 4a8d0f7f
     pretty::{print_path, print_type_bounds, print_type_ref},
+    visibility::RawVisibility,
 };
 
 pub(super) fn print_item_tree(db: &dyn DefDatabase, tree: &ItemTree) -> String {
